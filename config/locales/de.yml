de:
  errors:
    messages:
<<<<<<< HEAD
      taken_in_past: Ihr Passwort kann nicht wiederholt werden.
=======
      taken_in_past: "wurde bereits in der Vergangenheit verwendet!"
      equal_to_current_password: "darf nicht dem aktuellen Passwort entsprechen!"
>>>>>>> f4a84d23
  devise:
    invalid_captcha: "Die Captchaeingabe ist nicht gültig!"
    password_expired:
      updated: "Das neue Passwort wurde übernommen."
      change_required: "Ihr Passwort ist abgelaufen. Bitte vergeben sie ein neues Passwort!"<|MERGE_RESOLUTION|>--- conflicted
+++ resolved
@@ -1,12 +1,8 @@
 de:
   errors:
     messages:
-<<<<<<< HEAD
-      taken_in_past: Ihr Passwort kann nicht wiederholt werden.
-=======
       taken_in_past: "wurde bereits in der Vergangenheit verwendet!"
       equal_to_current_password: "darf nicht dem aktuellen Passwort entsprechen!"
->>>>>>> f4a84d23
   devise:
     invalid_captcha: "Die Captchaeingabe ist nicht gültig!"
     password_expired:
