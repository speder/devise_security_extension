--- conflicted
+++ resolved
@@ -39,19 +39,11 @@
       end
 
       def current_equal_password_validation
-<<<<<<< HEAD
-        unless self.encrypted_password_change.nil?
-          dummy = self.class.new
-          dummy.encrypted_password = self.encrypted_password_change.first
-          dummy.password_salt = self.password_salt_change.first if self.respond_to?(:password_salt_change)
-          self.errors.add(:password, :equal_to_current_password) if dummy.valid_password?(self.password)
-=======
         if not self.new_record? and not self.encrypted_password_change.nil?
         dummy = self.class.new
         dummy.encrypted_password = self.encrypted_password_change.first
         dummy.password_salt = self.password_salt_change.first if self.respond_to? :password_salt_change and not self.password_salt_change.nil?
         self.errors.add(:password, :equal_to_current_password) if dummy.valid_password?(self.password)
->>>>>>> f4a84d23
         end
       end
 
