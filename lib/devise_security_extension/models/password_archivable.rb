--- conflicted
+++ resolved
@@ -49,15 +49,11 @@
         def archive_password
           if self.encrypted_password_changed?
             if self.class.password_archiving_count.to_i > 0
-<<<<<<< HEAD
-              self.old_passwords.create! :encrypted_password => self.encrypted_password_change.first, :password_salt => self.password_salt_change.first if self.respond_to?(:password_salt_change)
-=======
               if self.password_salt_change.nil?
                 self.old_passwords.create! :encrypted_password => self.encrypted_password_change.first
               else
                 self.old_passwords.create! :encrypted_password => self.encrypted_password_change.first, :password_salt => self.password_salt_change.first
               end
->>>>>>> f4a84d23
               self.old_passwords.order('created_at DESC').offset(self.class.password_archiving_count).destroy_all
             else
               self.old_passwords.destroy_all
